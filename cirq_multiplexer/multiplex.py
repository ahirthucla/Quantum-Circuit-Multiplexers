--- conflicted
+++ resolved
@@ -55,15 +55,8 @@
             if metric_value[0] > threshold:
                 # get all the qubits in the tuple from a metric key
                 for q in qubit_or_pair:
-<<<<<<< HEAD
                     err_qubits.add(cirq.GridQubit(q.row, q.col))
-                    # if q not in err_qubits:
-                    #     err_qubits.append(cirq.GridQubit(q.row, q.col))
     return connectivity, err_qubits
-=======
-                    err_qubits.add(q)
-    return err_qubits
->>>>>>> a18bd874
 
 def mult_qubit_opcount_cost(circuit:'cirq.Circuit'): 
     """ Returns tuple of the number of operations applied to more than one qubit, and the total number of operations """
@@ -296,14 +289,8 @@
         print(results.measurements)
         
     print(cirq.google.Sycamore)
-<<<<<<< HEAD
     connectivity, err_qubits = get_error_qubits(sys.argv[1], sys.argv[2], 30)
     res = multiplex_onto_sycamore(circuits=cs, device=cirq.google.Sycamore, connectivity=connectivity, exclude_always=err_qubits)
-=======
-    err_qubits = get_error_qubits(sys.argv[1], sys.argv[2], 35)
-    print(err_qubits)
-    res = multiplex_onto_sycamore(circuits=cs, device=cirq.google.Sycamore, exclude_always=err_qubits)
->>>>>>> a18bd874
     for c, cis in res:
         print('test')
         print(cis)
